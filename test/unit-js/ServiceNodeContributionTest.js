const { expect } = require("chai");
const { ethers } = require("hardhat");

// NOTE: Constants
const STAKING_TEST_AMNT = 15000000000000
const TEST_AMNT         = 50000000000000
const MAX_CONTRIBUTORS  = 10;

// Withdraw a contributor from the service node contribution contract
// `snContribution`. This function expects to succeed (e.g. the contributor must
// have successfully contributed to the contract prior).
async function withdrawContributor(sentToken, snContribution, contributor) {
    // NOTE: Collect contract initial state
    const contributorTokenBalanceBefore = await sentToken.balanceOf(contributor);
    const contributorAmount             = await snContribution.contributions(contributor);
    const totalContribution             = await snContribution.totalContribution();
    const contributorAddressesLength    = await snContribution.contributorAddressesLength();

    let contributorArrayBefore = [];
    for (let index = 0; index < contributorAddressesLength; index++) {
        const address = await snContribution.contributorAddresses(index);
        contributorArrayBefore.push(address);
    }

    // NOTE: Withdraw contribution
    await snContribution.connect(contributor).withdrawContribution();

    // NOTE: Test stake is withdrawn to contributor
    expect(await sentToken.balanceOf(contributor)).to.equal(contributorTokenBalanceBefore + contributorAmount);

    // NOTE: Test repeated withdraw is reverted
    await expect(snContribution.connect(contributor).withdrawContribution()).to.be.reverted;

    // NOTE: Test contract state
    expect(await snContribution.totalContribution()).to.equal(totalContribution - contributorAmount);
    expect(await snContribution.contributorAddressesLength()).to.equal(contributorAddressesLength - BigInt(1));

    // NOTE: Calculate the expected contributor array, emulate the swap-n-pop
    // idiom as used in Solidity.
    let contributorArrayExpected = contributorArrayBefore;
    for (let index = 0; index < contributorArrayExpected.length; index++) {
        if (BigInt(contributorArrayExpected[index]) === BigInt(await contributor.getAddress())) {
            contributorArrayExpected[index] = contributorArrayExpected[contributorArrayExpected.length - 1];
            contributorArrayExpected.pop();
            break;
        }
    }

    // NOTE: Query the contributor addresses in the contract
    const contributorArrayLengthAfter = await snContribution.contributorAddressesLength();
    let contributorArray = [];
    for (let index = 0; index < contributorArrayLengthAfter; index++) {
        const address = await snContribution.contributorAddresses(index);
        contributorArray.push(address);
    }

    // NOTE: Compare the contributor array against what we expect
    expect(contributorArrayExpected).to.deep.equal(contributorArray);
}

describe("ServiceNodeContribution Contract Tests", function () {
    // NOTE: Contract factories for deploying onto the blockchain
    let sentTokenContractFactory;
    let snRewardsContractFactory;
    let snContributionContractFactory;

    // NOTE: Contract instances
    let sentToken;             // ERC20 token contract
    let snRewards;             // Rewards contract that pays out SN's
    let snContributionFactory; // Smart contract that deploys `ServiceNodeContribution` contracts

    // NOTE: Load the contracts factories in
    before(async function () {
        sentTokenContractFactory      = await ethers.getContractFactory("MockERC20");
        snRewardsContractFactory      = await ethers.getContractFactory("MockServiceNodeRewards");
        snContributionContractFactory = await ethers.getContractFactory("ServiceNodeContributionFactory");
    });

    // NOTE: Initialise the contracts for each test
    beforeEach(async function () {
        // NOTE: Deploy contract instances
        sentToken             = await sentTokenContractFactory.deploy("SENT Token", "SENT", 9);
        snRewards             = await snRewardsContractFactory.deploy(sentToken, STAKING_TEST_AMNT);
        snContributionFactory = await snContributionContractFactory.deploy(snRewards, MAX_CONTRIBUTORS);
    });

    it("Verify staking rewards contract is set", async function () {
        expect(await snContributionFactory.stakingRewardsContract()).to
                                                                    .equal(await snRewards.getAddress());
    });

    it("Allows deployment of multi-sn contribution contract and emits log correctly", async function () {
        const [owner, operator] = await ethers.getSigners();
        await expect(snContributionFactory.connect(operator)
                                          .deployContributionContract([1,2],[3,4,5,6])).to
                                                                                       .emit(snContributionFactory, 'NewServiceNodeContributionContract');
    });

    describe("Deploy a contribution contract", function () {
        let snContribution;        // Multi-sn contribution contract created by `snContributionFactory`
        let snOperator;            // The owner of the multi-sn contribution contract, `snContribution`
        let snContributionAddress; // The address of the `snContribution` contract

        beforeEach(async function () {
            [snOperator] = await ethers.getSigners();

            // NOTE: Deploy the contract
            const tx = await snContributionFactory.connect(snOperator)
                                                  .deployContributionContract([1,2],[3,4,5,6]);

            // NOTE: Get TX logs to determine contract address
            const receipt                  = await tx.wait();
            const event                    = receipt.logs[0];
            expect(event.eventName).to.equal("NewServiceNodeContributionContract");

            // NOTE: Get deployed contract address
            snContributionAddress = event.args[0]; // This should be the address of the newly deployed contract
            snContribution        = await ethers.getContractAt("ServiceNodeContribution", snContributionAddress);
        });

        describe("Minimum contribution tests", function () {
            it('Correct minimum contribution when there is one last contributor', async function () {
                const contributionRemaining = 100;
                const numberContributors = 9;
                const maxContributors = 10;

                const minimumContribution = await snContribution.calcMinimumContribution(
                    contributionRemaining,
                    numberContributors,
                    maxContributors
                );

                expect(minimumContribution).to.equal(100);
            });

            it('Correct minimum contribution when there are no contributors', async function () {
                const contributionRemaining = 15000;
                const numberContributors = 0;
                const maxContributors = 4;

                const minimumContribution = await snContribution.calcMinimumContribution(
                    contributionRemaining,
                    numberContributors,
                    maxContributors
                );

                expect(minimumContribution).to.equal(3750);
            });

            it('Equally split minimum contribution across 4 contributors', async function () {
                let contributionRemaining = BigInt(15000)
                let numberContributors    = 0;
                const maxContributors     = 4;
                for (let numberContributors = 0; numberContributors < maxContributors; numberContributors++) {
                    const minimumContribution  = await snContribution.calcMinimumContribution(contributionRemaining, numberContributors, maxContributors);
                    contributionRemaining     -= minimumContribution;
                    expect(minimumContribution).to.equal(3750);
                }
                expect(contributionRemaining).to.equal(0)
            });

            it('Correct minimum contribution after a single contributor', async function () {
                const contributionRemaining = 15000 - 3750;
                const numberContributors    = 1;
                const maxContributors       = 10;

                const minimumContribution = await snContribution.calcMinimumContribution(
                    contributionRemaining,
                    numberContributors,
                    maxContributors
                );

                expect(minimumContribution).to.equal(1250);
            });

            it('Calc min contribution API returns correct operator minimum contribution', async function () {
                const maxContributors             = await snContribution.maxContributors();
                const stakingRequirement          = await snContribution.stakingRequirement();
                const minimumOperatorContribution = await snContribution.minimumOperatorContribution(stakingRequirement);
                for (let i = 1; i < maxContributors; i++) {
                    const amount = await snContribution.calcMinimumContribution(
                        stakingRequirement,
                        /*numContributors*/ 0,
                        i
                    );
                    expect(amount).to.equal(minimumOperatorContribution);
                }
            });

            it('Minimum contribution reverts with bad parameters numbers', async function () {
                const stakingRequirement = await snContribution.stakingRequirement();

                // NOTE: Test no contributors
                await expect(snContribution.calcMinimumContribution(stakingRequirement, /*numberContributors*/ 0, /*maxContributors*/ 0)).to
                                                                                                                                         .be
                                                                                                                                         .reverted

                // NOTE: Test number of contributers greater than max contributors
                await expect(snContribution.calcMinimumContribution(stakingRequirement, /*numberContributors*/ 3, /*maxContributors*/ 2)).to
                                                                                                                                         .be
                                                                                                                                         .reverted

                // NOTE: Test 0 staking requirement
                await expect(snContribution.calcMinimumContribution(0, /*numberContributors*/ 1, /*maxContributors*/ 2)).to
                                                                                                                        .be
                                                                                                                        .reverted

                // NOTE: Test number of contributors equal to max contributors (e.g. division by 0)
                await expect(snContribution.calcMinimumContribution(stakingRequirement, /*numberContributors*/ 3, /*maxContributors*/ 3)).to
                                                                                                                                         .be
                                                                                                                                         .reverted
            });
        });

        it("Does not allow contributions if operator hasn't contributed", async function () {
            const [owner, contributor] = await ethers.getSigners();
<<<<<<< HEAD
            const minContribution      = await snContribution.minimumContribution();
            await sentToken.transfer(contributor, TEST_AMNT);
            await sentToken.connect(contributor).approve(snContributionAddress, minContribution);
            await expect(snContribution.connect(contributor).contributeFunds(minContribution))
=======
            const minContribution      = await serviceNodeContribution.minimumContribution();
            await mockERC20.transfer(contributor, TEST_AMNT);
            await mockERC20.connect(contributor).approve(serviceNodeContributionAddress, minContribution);
            await expect(serviceNodeContribution.connect(contributor).contributeFunds(minContribution))
>>>>>>> 03192c49
                .to.be.revertedWith("Operator has not contributed funds"); // checking for a revert due to the operator not having contributed
        });

        it("Cancel contribution contract before operator contributes", async function () {
            await expect(await snContribution.connect(snOperator)
                                                      .cancelNode()).to
                                                                    .emit(snContribution, "Cancelled");

<<<<<<< HEAD
            expect(await snContribution.contributorAddressesLength()).to.equal(0);
            expect(await snContribution.totalContribution()).to.equal(0);
            expect(await snContribution.operatorContribution()).to.equal(0);
=======
            expect(await serviceNodeContribution.contributorAddressesLength()).to.equal(0);
            expect(await serviceNodeContribution.totalContribution()).to.equal(0);
            expect(await serviceNodeContribution.operatorContribution()).to.equal(0);
>>>>>>> 03192c49
        });

        it("Random wallet can not cancel contract (test onlyOperator() modifier)", async function () {
            const [owner] = await ethers.getSigners();

            randomWallet = ethers.Wallet.createRandom();
            randomWallet = randomWallet.connect(ethers.provider);
            owner.sendTransaction({to: randomWallet.address, value: BigInt(1 * 10 ** 18)});

            await expect(snContribution.connect(randomWallet)
                                                .cancelNode()).to
                                                              .be
                                                              .reverted;
        });

<<<<<<< HEAD
        it("Operator is not allowed to call `contributeFunds` before `contributeOperatorFunds`", async function () {
            const minContribution = await snContribution.minimumContribution();
            await sentToken.transfer(snOperator, TEST_AMNT);
            await sentToken.connect(snOperator).approve(snContributionAddress, minContribution);
            await expect(snContribution.connect(snOperator).contributeFunds(minContribution)).to.be.reverted;
        });

=======
>>>>>>> 03192c49
        it("Prevents operator contributing less than min amount", async function () {
            const minContribution = await snContribution.minimumContribution();
            await sentToken.transfer(snOperator, TEST_AMNT);
            await sentToken.connect(snOperator).approve(snContributionAddress, minContribution);
            await expect(snContribution.connect(snOperator).contributeOperatorFunds(minContribution - BigInt(1), [3,4,5,6]))
                .to.be.revertedWith("Contribution is below minimum requirement");
        });

        it("Allows operator to contribute and records correct balance", async function () {
            const minContribution = await snContribution.minimumContribution();
            await sentToken.transfer(snOperator, TEST_AMNT);
            await sentToken.connect(snOperator).approve(snContributionAddress, minContribution);
            await expect(snContribution.connect(snOperator).contributeOperatorFunds(minContribution, [3,4,5,6]))
                  .to.emit(snContribution, "NewContribution")
                  .withArgs(await snOperator.getAddress(), minContribution);

            await expect(await snContribution.operatorContribution())
                .to.equal(minContribution);
            await expect(await snContribution.totalContribution())
                .to.equal(minContribution);
<<<<<<< HEAD
            await expect(await snContribution.contributorAddressesLength())
=======
            await expect(await serviceNodeContribution.contributorAddressesLength())
>>>>>>> 03192c49
                .to.equal(1);
        });

        describe("After operator has set up funds", function () {
            beforeEach(async function () {
                const [owner]         = await ethers.getSigners();
                const minContribution = await snContribution.minimumContribution();

                await sentToken.transfer(snOperator, TEST_AMNT);
                await sentToken.connect(snOperator).approve(snContributionAddress, minContribution);
                await expect(snContribution.connect(snOperator)
                                           .contributeOperatorFunds(minContribution, [3,4,5,6])).to
                                                                                                .emit(snContribution, "NewContribution")
                                                                                                .withArgs(await snOperator.getAddress(), minContribution);
            });

            it("Should be able to contribute funds as a contributor", async function () {
                const [owner, contributor] = await ethers.getSigners();
                const minContribution = await snContribution.minimumContribution();
                let previousContribution = await snContribution.totalContribution();
                await sentToken.transfer(contributor, TEST_AMNT);
                await sentToken.connect(contributor).approve(snContribution, minContribution);
                await expect(snContribution.connect(contributor).contributeFunds(minContribution))
                      .to.emit(snContribution, "NewContribution")
                      .withArgs(await contributor.getAddress(), minContribution);
                await expect(await snContribution.operatorContribution())
                    .to.equal(previousContribution);
                await expect(await snContribution.totalContribution())
                    .to.equal(previousContribution + minContribution);
<<<<<<< HEAD
                await expect(await snContribution.contributorAddressesLength())
=======
                await expect(await serviceNodeContribution.contributorAddressesLength())
>>>>>>> 03192c49
                    .to.equal(2);
            });

            describe("Should be able to have multiple contributors w/min contribution", async function () {
                beforeEach(async function () {
                    // NOTE: Get operator contribution
                    const [owner, contributor1, contributor2] = await ethers.getSigners();
<<<<<<< HEAD
                    const previousContribution                = await snContribution.totalContribution();

                    // NOTE: Contributor 1 w/ minContribution()
                    const minContribution1                   = await snContribution.minimumContribution();
                    await sentToken.transfer(contributor1, minContribution1);
                    await sentToken.connect(contributor1).approve(snContribution, minContribution1);
                    await expect(snContribution.connect(contributor1)
                                                        .contributeFunds(minContribution1)).to
                                                                                           .emit(snContribution, "NewContribution")
                                                                                           .withArgs(await contributor1.getAddress(), minContribution1);

                    // NOTE: Contributor 2 w/ minContribution()
                    const minContribution2 = await snContribution.minimumContribution();
                    await sentToken.transfer(contributor2, minContribution2);
                    await sentToken.connect(contributor2)
                                   .approve(snContribution,
                                           minContribution2);
                    await expect(snContribution.connect(contributor2)
                                                        .contributeFunds(minContribution2)).to
                                                                                           .emit(snContribution, "NewContribution")
                                                                                           .withArgs(await contributor2.getAddress(), minContribution2);

                    // NOTE: Check contribution values
                    expect(await snContribution.operatorContribution()).to
                                                                       .equal(previousContribution);
                    expect(await snContribution.totalContribution()).to
                                                                    .equal(previousContribution + minContribution1 + minContribution2);
                    expect(await snContribution.contributorAddressesLength()).to
                                                                             .equal(3);
                });

                describe("Withdraw contributor 1", async function () {
                    beforeEach(async function () {
                        const [owner, contributor1, contributor2] = await ethers.getSigners();
                        await withdrawContributor(sentToken, snContribution, contributor1);
                    });

                    describe("Withdraw contributor 2", async function () {
                        beforeEach(async function () {
                            const [owner, contributor1, contributor2] = await ethers.getSigners();
                            await withdrawContributor(sentToken, snContribution, contributor2);
                        });

                        describe("Contributor 1, 2 rejoin", async function() {
                            beforeEach(async function() {
                                // NOTE: Get operator contribution
                                const [owner, contributor1, contributor2] = await ethers.getSigners();
                                const previousContribution                = await snContribution.totalContribution();

                                const stakingRequirement = await snContribution.stakingRequirement();
                                expect(previousContribution).to.equal(await snContribution.minimumOperatorContribution(stakingRequirement));

                                // NOTE: Contributor 1 w/ minContribution()
                                const minContribution1                   = await snContribution.minimumContribution();
                                await sentToken.transfer(contributor1, minContribution1);
                                await sentToken.connect(contributor1).approve(snContribution, minContribution1);
                                await expect(snContribution.connect(contributor1)
                                                                    .contributeFunds(minContribution1)).to
                                                                                                       .emit(snContribution, "NewContribution")
                                                                                                       .withArgs(await contributor1.getAddress(), minContribution1);

                                // NOTE: Contributor 2 w/ minContribution()
                                const minContribution2 = await snContribution.minimumContribution();
                                await sentToken.transfer(contributor2, minContribution2);
                                await sentToken.connect(contributor2)
                                               .approve(snContribution,
                                                       minContribution2);
                                await expect(snContribution.connect(contributor2)
                                                                    .contributeFunds(minContribution2)).to
                                                                                                       .emit(snContribution, "NewContribution")
                                                                                                       .withArgs(await contributor2.getAddress(), minContribution2);

                                // NOTE: Check contribution values
                                expect(await snContribution.operatorContribution()).to
                                                                                   .equal(previousContribution);
                                expect(await snContribution.totalContribution()).to
                                                                                .equal(previousContribution + minContribution1 + minContribution2);
                                expect(await snContribution.contributorAddressesLength()).to
                                                                                         .equal(3);
                            });

                            it("Cancel node and check contributors can withdraw", async function() {
                                const [owner, contributor1, contributor2] = await ethers.getSigners();
                                await expect(snContribution.connect(owner).cancelNode());

                                const contributorArray = [contributor1, contributor2];
                                for (let i = 0; i < contributorArray.length; i++) {
                                    const contributor = contributorArray[i];
                                    await withdrawContributor(sentToken, snContribution, contributor);
                                }
                            });
                        });
                    });
                });
            });

            it("Max contributors cannot be exceeded", async function () {
                expect(await snContribution.contributorAddressesLength()).to.equal(1); // SN operator
                expect(await snContribution.maxContributors()).to.equal(MAX_CONTRIBUTORS);

                const signers         = [];
                const maxContributors = Number(await snContribution.maxContributors()) - 1; // Remove SN operator from list

                for (let i = 0; i < maxContributors + 1 /*Add one more to exceed*/; i++) {
                    // NOTE: Create wallet
                    let wallet = await ethers.Wallet.createRandom();
                    wallet     = wallet.connect(ethers.provider);

                    // NOTE: Fund the wallet
                    await sentToken.transfer(await wallet.getAddress(), TEST_AMNT);
                    await snOperator.sendTransaction({
                        to:    await wallet.getAddress(),
                        value: ethers.parseEther("1.0")
                    });

                    signers.push(wallet);
                }

                // NOTE: Contribute
                const minContribution = await snContribution.minimumContribution();
                for (let i = 0; i < signers.length; i++) {
                    const signer          = signers[i];
                    await sentToken.connect(signer).approve(snContribution, minContribution);

                    if (i == (signers.length - 1)) {
                        await expect(snContribution.connect(signer)
                                                   .contributeFunds(minContribution)).to
                                                                                     .be
                                                                                     .reverted;
                    } else {
                        await expect(snContribution.connect(signer)
                                                   .contributeFunds(minContribution)).to
                                                                                     .emit(snContribution, "NewContribution")
                                                                                     .withArgs(await signer.getAddress(), minContribution);
                    }
                }

                expect(await snContribution.totalContribution()).to.equal(await snContribution.stakingRequirement());
                expect(await snContribution.contributorAddressesLength()).to.equal(await snContribution.maxContributors());
                expect(await snContribution.finalized()).to.equal(true);
=======
                    const previousContribution                = await serviceNodeContribution.totalContribution();

                    // NOTE: Contributor 1 w/ minContribution()
                    const minContribution1                   = await serviceNodeContribution.minimumContribution();
                    await mockERC20.transfer(contributor1, minContribution1);
                    await mockERC20.connect(contributor1).approve(serviceNodeContribution, minContribution1);
                    await expect(serviceNodeContribution.connect(contributor1)
                                                        .contributeFunds(minContribution1)).to
                                                                                           .emit(serviceNodeContribution, "NewContribution")
                                                                                           .withArgs(await contributor1.getAddress(), minContribution1);

                    // NOTE: Contributor 2 w/ minContribution()
                    const minContribution2 = await serviceNodeContribution.minimumContribution();
                    await mockERC20.transfer(contributor2, minContribution2);
                    await mockERC20.connect(contributor2)
                                   .approve(serviceNodeContribution,
                                           minContribution2);
                    await expect(serviceNodeContribution.connect(contributor2)
                                                        .contributeFunds(minContribution2)).to
                                                                                           .emit(serviceNodeContribution, "NewContribution")
                                                                                           .withArgs(await contributor2.getAddress(), minContribution2);

                    // NOTE: Check contribution values
                    expect(await serviceNodeContribution.operatorContribution()).to
                                                                                .equal(previousContribution);
                    expect(await serviceNodeContribution.totalContribution()).to
                                                                             .equal(previousContribution + minContribution1 + minContribution2);
                    expect(await serviceNodeContribution.contributorAddressesLength()).to
                                                                                      .equal(3);
                });

                it("Withdraw contributor 1", async function () {
                    const [owner, contributor1, contributor2] = await ethers.getSigners();

                    // NOTE: Collect contract initial state
                    const contributor1Amount         = await serviceNodeContribution.contributions(contributor1);
                    const totalContribution          = await serviceNodeContribution.totalContribution();
                    const contributorAddressesLength = await serviceNodeContribution.contributorAddressesLength();

                    // NOTE: Advance time
                    await network.provider.send("evm_increaseTime", [60 * 60 * 24]);
                    await network.provider.send("evm_mine");

                    // NOTE: Withdraw stake
                    await serviceNodeContribution.connect(contributor1).withdrawStake();

                    // NOTE: Test stake is withdrawn to contributor
                    expect(await mockERC20.balanceOf(contributor1)).to.equal(contributor1Amount);

                    // NOTE: Test repeated withdraw is reverted
                    await expect(serviceNodeContribution.connect(contributor1).withdrawStake()).to.be.reverted;

                    // NOTE: Test contract state
                    expect(await serviceNodeContribution.totalContribution()).to.equal(totalContribution - contributor1Amount);
                    expect(await serviceNodeContribution.contributorAddressesLength()).to.equal(contributorAddressesLength - BigInt(1));

                    // NOTE: Query the contributor addresses in the contract
                    const contributorArrayLengthAfter = await serviceNodeContribution.contributorAddressesLength();
                    const contributorArrayExpected    = [BigInt(await owner.getAddress()), BigInt(await contributor2.getAddress())];

                    let contributorArray              = [];
                    for (let index = 0; index < contributorArrayLengthAfter; index++) {
                        const address = await serviceNodeContribution.contributorAddresses(index);
                        contributorArray.push(address);
                    }

                    // NOTE: Compare the contributor array against what we expect
                    expect(contributorArrayExpected.length).to.equal(contributorArray.length);
                    for (let index = 0; index < contributorArrayExpected.length; index++)
                        expect(contributorArray[index]).to.equal(contributorArrayExpected[index]);
                });
>>>>>>> 03192c49
            });

            it("Should not finalise if not full", async function () {
                const [owner, contributor] = await ethers.getSigners();
                const minContribution = await snContribution.minimumContribution();
                let previousContribution = await snContribution.totalContribution();
                await sentToken.transfer(contributor, minContribution);
                await sentToken.connect(contributor).approve(snContribution, minContribution);
                await expect(await snContribution.connect(contributor).contributeFunds(minContribution))
                    .to.emit(snContribution, "NewContribution")
                    .withArgs(await contributor.getAddress(), minContribution);
                await expect(await snContribution.connect(snOperator).finalized())
                    .to.equal(false);
                await expect(await sentToken.balanceOf(snContribution))
                    .to.equal(previousContribution + minContribution);
            });

            it("Should not be able to overcapitalize", async function () {
                const [owner, contributor, contributor2] = await ethers.getSigners();
                const stakingRequirement = await snContribution.stakingRequirement();
                let previousContribution = await snContribution.totalContribution();
                await sentToken.transfer(contributor, stakingRequirement - previousContribution);
                await sentToken.connect(contributor).approve(snContribution, stakingRequirement - previousContribution + BigInt(1));
                await expect(snContribution.connect(contributor).contributeFunds(stakingRequirement - previousContribution + BigInt(1)))
                    .to.be.revertedWith("Contribution exceeds the funding goal.");
            });

            describe("Finalise w/ 1 contributor", async function () {
                beforeEach(async function () {
                    const [owner, contributor1] = await ethers.getSigners();
                    const stakingRequirement = await snContribution.stakingRequirement();
                    let previousContribution = await snContribution.totalContribution();

                    await sentToken.transfer(contributor1, stakingRequirement - previousContribution);
                    await sentToken.connect(contributor1)
                                   .approve(snContribution, stakingRequirement - previousContribution);

                    await expect(await snContribution.connect(contributor1)
                                                     .contributeFunds(stakingRequirement - previousContribution)).to
                                                                                                                 .emit(snContribution, "Finalized");

                    expect(await sentToken.balanceOf(snRewards)).to.equal(stakingRequirement);
                    expect(await snRewards.totalNodes()).to.equal(1);
                    expect(await snContribution.finalized()).to.equal(true);
                    expect(await snContribution.cancelled()).to.equal(false);
                    expect(await sentToken.balanceOf(snContribution)).to.equal(0);
                });

                it("Check withdraw is rejected via operator and contributor", async function () {
                    const [owner, contributor1, contributor2] = await ethers.getSigners();
                    await expect(snContribution.connect(owner).withdrawContribution()).to
                                                                                      .be
                                                                                      .reverted;
                    await expect(snContribution.connect(contributor1).withdrawContribution()).to
                                                                                             .be
                                                                                             .reverted;

                    // NOTE: Contributor 2 never contributed, but we test withdraw anyway
                    await expect(snContribution.connect(contributor2).withdrawContribution()).to
                                                                                             .be
                                                                                             .reverted;

                });

                it("Check cancel is rejected after finalisation", async function () {
                    const [owner, contributor1, contributor2] = await ethers.getSigners();
                    await expect(snContribution.connect(owner).cancelNode()).to
                                                                            .be
                                                                            .reverted;
                    await expect(snContribution.connect(contributor1).cancelNode()).to
                                                                                   .be
                                                                                   .reverted;

                    // NOTE: Contributor 2 never contributed, but we test cancel anyway
                    await expect(snContribution.connect(contributor2).cancelNode()).to
                                                                                   .be
                                                                                   .reverted;

                });

                it("Check reset contract is reverted with invalid parameters", async function () {
                    const [owner, contributor1, contributor2] = await ethers.getSigners();
                    const zero                                = BigInt(0);
                    const one                                 = BigInt(1);

                    // NOTE: Test reset w/ contributor1 and contributor2 (of
                    // which contributor2 is not a one of the actual
                    // contributors of the contract).
                    await expect(snContribution.connect(contributor1).resetContract(zero)).to
                                                                                          .be
                                                                                          .reverted;
                    await expect(snContribution.connect(contributor2).resetContract(zero)).to
                                                                                          .be
                                                                                          .reverted;

                    // NOTE: Operator resets, first with an amount insufficient
                    // to reinitialise the contract
                    await expect(snContribution.connect(contributor2).resetContract(zero)).to
                                                                                          .be
                                                                                          .reverted;

                    // NOTE: Then try with an amount too large
                    const stakingRequirement = await snContribution.stakingRequirement();
                    await expect(snContribution.connect(contributor2).resetContract(stakingRequirement + one)).to
                                                                                                              .be
                                                                                                              .reverted;

                    // NOTE: Then try an amount that is too 1 token too less
                    const minOperatorContribution = await snContribution.minimumOperatorContribution(stakingRequirement);
                    await expect(snContribution.connect(contributor2).resetContract(minOperatorContribution - one)).to
                                                                                                                   .be
                                                                                                                   .reverted;
                });

                it("Check reset contract works with min contribution", async function () {
                    const [owner, contributor1, contributor2] = await ethers.getSigners();
                    const stakingRequirement                  = await snContribution.stakingRequirement();
                    const minOperatorContribution             = await snContribution.minimumOperatorContribution(stakingRequirement);

                    // NOTE: Test reset w/ contributor1 and contributor2 (of
                    // which contributor2 is not a one of the actual
                    // contributors of the contract).
                    await expect(snContribution.connect(contributor1).resetContract(minOperatorContribution)).to
                                                                                                             .be
                                                                                                             .reverted;
                    await expect(snContribution.connect(contributor2).resetContract(minOperatorContribution)).to
                                                                                                             .be
                                                                                                             .reverted;

                    // NOTE: Test reset w/ operator
                    const blsSignatureBefore      = await snContribution.blsSignature();
                    const blsPubkeyBefore         = await snContribution.blsPubkey();
                    const serviceNodeParamsBefore = await snContribution.serviceNodeParams();
                    const maxContributorsBefore   = await snContribution.maxContributors();

                    await sentToken.connect(owner).approve(snContributionAddress, minOperatorContribution);
                    await expect(snContribution.connect(owner).resetContract(minOperatorContribution)).to
                                                                                                      .emit(snContribution, "NewContribution");

                    // NOTE: Verify contract state
                    expect(await snContribution.contributorAddressesLength()).to.equal(1);
                    expect(await snContribution.contributions(owner)).to.equal(minOperatorContribution);
                    expect(await snContribution.contributorAddresses(0)).to.equal(await owner.getAddress());
                    expect(await snContribution.finalized()).to.equal(false);
                    expect(await snContribution.cancelled()).to.equal(false);
                    expect(await snContribution.blsSignature()).to.deep.equal(blsSignatureBefore);
                    expect(await snContribution.blsPubkey()).to.deep.equal(blsPubkeyBefore);
                    expect(await snContribution.serviceNodeParams()).to.deep.equal(serviceNodeParamsBefore);
                    expect(await snContribution.maxContributors()).to.equal(maxContributorsBefore);
                });

                it("Check we can rescue ERC20 tokens sent after finalisation", async function() {
                    const [owner, contributor1, contributor2] = await ethers.getSigners();

                    // NOTE: Check that the contract SENT balance is empty
                    const contractBalance = await sentToken.balanceOf(snContribution);
                    expect(contractBalance).to.equal(BigInt(0));

                    // NOTE: Transfer tokens to the contract after it was finalised
                    await sentToken.transfer(snContribution, TEST_AMNT);

                    // NOTE: Check contributors can't rescue the token
                    await expect(snContribution.connect(contributor1)
                                               .rescueERC20(sentToken)).to.be.reverted;
                    await expect(snContribution.connect(contributor2)
                                               .rescueERC20(sentToken)).to.be.reverted;

                    // NOTE: Check that the operator can rescue the tokens
                    const balanceBefore = await sentToken.balanceOf(owner);
                    expect(await snContribution.connect(owner)
                                               .rescueERC20(sentToken));

                    // NOTE: Verify the balances
                    const balanceAfter         = await sentToken.balanceOf(owner);
                    const contractBalanceAfter = await sentToken.balanceOf(snContribution);
                    expect(balanceBefore + BigInt(TEST_AMNT)).to.equal(balanceAfter);
                    expect(contractBalanceAfter).to.equal(BigInt(0));

                    // NOTE: Tokes are rescued, contract is empty, test that no
                    // one can rescue, not even the operator (because the
                    // balance of the contract is empty).
                    await expect(snContribution.connect(contributor1)
                                               .rescueERC20(sentToken)).to.be.reverted;
                    await expect(snContribution.connect(contributor2)
                                               .rescueERC20(sentToken)).to.be.reverted;
                    await expect(snContribution.connect(owner)
                                               .rescueERC20(sentToken)).to.be.reverted;
                });
            });

            it("Should revert withdrawal if less than 24 hours have passed", async function () {
                const [owner, contributor] = await ethers.getSigners();
                const minContribution = await serviceNodeContribution.minimumContribution();
                // Setting up contribution
                await mockERC20.transfer(contributor, TEST_AMNT);
                await mockERC20.connect(contributor).approve(serviceNodeContribution, minContribution);
                await serviceNodeContribution.connect(contributor).contributeFunds(minContribution);

                // Attempting to withdraw before 24 hours
                await network.provider.send("evm_increaseTime", [60 * 60 * 23]); // Fast forward time by 23 hours
                await network.provider.send("evm_mine");

                // This withdrawal should fail
                await expect(serviceNodeContribution.connect(contributor).withdrawStake())
                    .to.be.revertedWith("Withdrawal unavailable: 24 hours have not passed");
            });

            it("Should allow withdrawal and return funds after 24 hours have passed", async function () {
                const [owner, contributor] = await ethers.getSigners();
                const minContribution = await serviceNodeContribution.minimumContribution();
                // Setting up contribution
                await mockERC20.transfer(contributor, TEST_AMNT);
                await mockERC20.connect(contributor).approve(serviceNodeContribution, minContribution);
                await serviceNodeContribution.connect(contributor).contributeFunds(minContribution);

                // Waiting for 24 hours
                await network.provider.send("evm_increaseTime", [60 * 60 * 24]); // Fast forward time by 24 hours
                await network.provider.send("evm_mine");

                // Checking the initial balance before withdrawal
                const initialBalance = await mockERC20.balanceOf(contributor.getAddress());

                // Performing the withdrawal
                await expect(serviceNodeContribution.connect(contributor).withdrawStake())
                    .to.emit(serviceNodeContribution, "StakeWithdrawn")
                    .withArgs(await contributor.getAddress(), minContribution);

                // Verify that the funds have returned to the contributor
                const finalBalance = await mockERC20.balanceOf(contributor.getAddress());
                expect(finalBalance).to.equal(initialBalance + minContribution);
            });
        });
    });
});<|MERGE_RESOLUTION|>--- conflicted
+++ resolved
@@ -214,17 +214,10 @@
 
         it("Does not allow contributions if operator hasn't contributed", async function () {
             const [owner, contributor] = await ethers.getSigners();
-<<<<<<< HEAD
             const minContribution      = await snContribution.minimumContribution();
             await sentToken.transfer(contributor, TEST_AMNT);
             await sentToken.connect(contributor).approve(snContributionAddress, minContribution);
             await expect(snContribution.connect(contributor).contributeFunds(minContribution))
-=======
-            const minContribution      = await serviceNodeContribution.minimumContribution();
-            await mockERC20.transfer(contributor, TEST_AMNT);
-            await mockERC20.connect(contributor).approve(serviceNodeContributionAddress, minContribution);
-            await expect(serviceNodeContribution.connect(contributor).contributeFunds(minContribution))
->>>>>>> 03192c49
                 .to.be.revertedWith("Operator has not contributed funds"); // checking for a revert due to the operator not having contributed
         });
 
@@ -233,15 +226,9 @@
                                                       .cancelNode()).to
                                                                     .emit(snContribution, "Cancelled");
 
-<<<<<<< HEAD
             expect(await snContribution.contributorAddressesLength()).to.equal(0);
             expect(await snContribution.totalContribution()).to.equal(0);
             expect(await snContribution.operatorContribution()).to.equal(0);
-=======
-            expect(await serviceNodeContribution.contributorAddressesLength()).to.equal(0);
-            expect(await serviceNodeContribution.totalContribution()).to.equal(0);
-            expect(await serviceNodeContribution.operatorContribution()).to.equal(0);
->>>>>>> 03192c49
         });
 
         it("Random wallet can not cancel contract (test onlyOperator() modifier)", async function () {
@@ -257,7 +244,6 @@
                                                               .reverted;
         });
 
-<<<<<<< HEAD
         it("Operator is not allowed to call `contributeFunds` before `contributeOperatorFunds`", async function () {
             const minContribution = await snContribution.minimumContribution();
             await sentToken.transfer(snOperator, TEST_AMNT);
@@ -265,8 +251,6 @@
             await expect(snContribution.connect(snOperator).contributeFunds(minContribution)).to.be.reverted;
         });
 
-=======
->>>>>>> 03192c49
         it("Prevents operator contributing less than min amount", async function () {
             const minContribution = await snContribution.minimumContribution();
             await sentToken.transfer(snOperator, TEST_AMNT);
@@ -287,11 +271,7 @@
                 .to.equal(minContribution);
             await expect(await snContribution.totalContribution())
                 .to.equal(minContribution);
-<<<<<<< HEAD
             await expect(await snContribution.contributorAddressesLength())
-=======
-            await expect(await serviceNodeContribution.contributorAddressesLength())
->>>>>>> 03192c49
                 .to.equal(1);
         });
 
@@ -321,11 +301,7 @@
                     .to.equal(previousContribution);
                 await expect(await snContribution.totalContribution())
                     .to.equal(previousContribution + minContribution);
-<<<<<<< HEAD
                 await expect(await snContribution.contributorAddressesLength())
-=======
-                await expect(await serviceNodeContribution.contributorAddressesLength())
->>>>>>> 03192c49
                     .to.equal(2);
             });
 
@@ -333,7 +309,6 @@
                 beforeEach(async function () {
                     // NOTE: Get operator contribution
                     const [owner, contributor1, contributor2] = await ethers.getSigners();
-<<<<<<< HEAD
                     const previousContribution                = await snContribution.totalContribution();
 
                     // NOTE: Contributor 1 w/ minContribution()
@@ -368,6 +343,11 @@
                 describe("Withdraw contributor 1", async function () {
                     beforeEach(async function () {
                         const [owner, contributor1, contributor2] = await ethers.getSigners();
+
+                        // NOTE: Advance time
+                        await network.provider.send("evm_increaseTime", [60 * 60 * 24]);
+                        await network.provider.send("evm_mine");
+
                         await withdrawContributor(sentToken, snContribution, contributor1);
                     });
 
@@ -474,79 +454,6 @@
                 expect(await snContribution.totalContribution()).to.equal(await snContribution.stakingRequirement());
                 expect(await snContribution.contributorAddressesLength()).to.equal(await snContribution.maxContributors());
                 expect(await snContribution.finalized()).to.equal(true);
-=======
-                    const previousContribution                = await serviceNodeContribution.totalContribution();
-
-                    // NOTE: Contributor 1 w/ minContribution()
-                    const minContribution1                   = await serviceNodeContribution.minimumContribution();
-                    await mockERC20.transfer(contributor1, minContribution1);
-                    await mockERC20.connect(contributor1).approve(serviceNodeContribution, minContribution1);
-                    await expect(serviceNodeContribution.connect(contributor1)
-                                                        .contributeFunds(minContribution1)).to
-                                                                                           .emit(serviceNodeContribution, "NewContribution")
-                                                                                           .withArgs(await contributor1.getAddress(), minContribution1);
-
-                    // NOTE: Contributor 2 w/ minContribution()
-                    const minContribution2 = await serviceNodeContribution.minimumContribution();
-                    await mockERC20.transfer(contributor2, minContribution2);
-                    await mockERC20.connect(contributor2)
-                                   .approve(serviceNodeContribution,
-                                           minContribution2);
-                    await expect(serviceNodeContribution.connect(contributor2)
-                                                        .contributeFunds(minContribution2)).to
-                                                                                           .emit(serviceNodeContribution, "NewContribution")
-                                                                                           .withArgs(await contributor2.getAddress(), minContribution2);
-
-                    // NOTE: Check contribution values
-                    expect(await serviceNodeContribution.operatorContribution()).to
-                                                                                .equal(previousContribution);
-                    expect(await serviceNodeContribution.totalContribution()).to
-                                                                             .equal(previousContribution + minContribution1 + minContribution2);
-                    expect(await serviceNodeContribution.contributorAddressesLength()).to
-                                                                                      .equal(3);
-                });
-
-                it("Withdraw contributor 1", async function () {
-                    const [owner, contributor1, contributor2] = await ethers.getSigners();
-
-                    // NOTE: Collect contract initial state
-                    const contributor1Amount         = await serviceNodeContribution.contributions(contributor1);
-                    const totalContribution          = await serviceNodeContribution.totalContribution();
-                    const contributorAddressesLength = await serviceNodeContribution.contributorAddressesLength();
-
-                    // NOTE: Advance time
-                    await network.provider.send("evm_increaseTime", [60 * 60 * 24]);
-                    await network.provider.send("evm_mine");
-
-                    // NOTE: Withdraw stake
-                    await serviceNodeContribution.connect(contributor1).withdrawStake();
-
-                    // NOTE: Test stake is withdrawn to contributor
-                    expect(await mockERC20.balanceOf(contributor1)).to.equal(contributor1Amount);
-
-                    // NOTE: Test repeated withdraw is reverted
-                    await expect(serviceNodeContribution.connect(contributor1).withdrawStake()).to.be.reverted;
-
-                    // NOTE: Test contract state
-                    expect(await serviceNodeContribution.totalContribution()).to.equal(totalContribution - contributor1Amount);
-                    expect(await serviceNodeContribution.contributorAddressesLength()).to.equal(contributorAddressesLength - BigInt(1));
-
-                    // NOTE: Query the contributor addresses in the contract
-                    const contributorArrayLengthAfter = await serviceNodeContribution.contributorAddressesLength();
-                    const contributorArrayExpected    = [BigInt(await owner.getAddress()), BigInt(await contributor2.getAddress())];
-
-                    let contributorArray              = [];
-                    for (let index = 0; index < contributorArrayLengthAfter; index++) {
-                        const address = await serviceNodeContribution.contributorAddresses(index);
-                        contributorArray.push(address);
-                    }
-
-                    // NOTE: Compare the contributor array against what we expect
-                    expect(contributorArrayExpected.length).to.equal(contributorArray.length);
-                    for (let index = 0; index < contributorArrayExpected.length; index++)
-                        expect(contributorArray[index]).to.equal(contributorArrayExpected[index]);
-                });
->>>>>>> 03192c49
             });
 
             it("Should not finalise if not full", async function () {
@@ -739,43 +646,43 @@
 
             it("Should revert withdrawal if less than 24 hours have passed", async function () {
                 const [owner, contributor] = await ethers.getSigners();
-                const minContribution = await serviceNodeContribution.minimumContribution();
+                const minContribution = await snContribution.minimumContribution();
                 // Setting up contribution
-                await mockERC20.transfer(contributor, TEST_AMNT);
-                await mockERC20.connect(contributor).approve(serviceNodeContribution, minContribution);
-                await serviceNodeContribution.connect(contributor).contributeFunds(minContribution);
+                await sentToken.transfer(contributor, TEST_AMNT);
+                await sentToken.connect(contributor).approve(snContribution, minContribution);
+                await snContribution.connect(contributor).contributeFunds(minContribution);
 
                 // Attempting to withdraw before 24 hours
                 await network.provider.send("evm_increaseTime", [60 * 60 * 23]); // Fast forward time by 23 hours
                 await network.provider.send("evm_mine");
 
                 // This withdrawal should fail
-                await expect(serviceNodeContribution.connect(contributor).withdrawStake())
+                await expect(snContribution.connect(contributor).withdrawContribution())
                     .to.be.revertedWith("Withdrawal unavailable: 24 hours have not passed");
             });
 
             it("Should allow withdrawal and return funds after 24 hours have passed", async function () {
                 const [owner, contributor] = await ethers.getSigners();
-                const minContribution = await serviceNodeContribution.minimumContribution();
+                const minContribution = await snContribution.minimumContribution();
                 // Setting up contribution
-                await mockERC20.transfer(contributor, TEST_AMNT);
-                await mockERC20.connect(contributor).approve(serviceNodeContribution, minContribution);
-                await serviceNodeContribution.connect(contributor).contributeFunds(minContribution);
+                await sentToken.transfer(contributor, TEST_AMNT);
+                await sentToken.connect(contributor).approve(snContribution, minContribution);
+                await snContribution.connect(contributor).contributeFunds(minContribution);
 
                 // Waiting for 24 hours
                 await network.provider.send("evm_increaseTime", [60 * 60 * 24]); // Fast forward time by 24 hours
                 await network.provider.send("evm_mine");
 
                 // Checking the initial balance before withdrawal
-                const initialBalance = await mockERC20.balanceOf(contributor.getAddress());
+                const initialBalance = await sentToken.balanceOf(contributor.getAddress());
 
                 // Performing the withdrawal
-                await expect(serviceNodeContribution.connect(contributor).withdrawStake())
-                    .to.emit(serviceNodeContribution, "StakeWithdrawn")
+                await expect(snContribution.connect(contributor).withdrawContribution())
+                    .to.emit(snContribution, "WithdrawContribution")
                     .withArgs(await contributor.getAddress(), minContribution);
 
                 // Verify that the funds have returned to the contributor
-                const finalBalance = await mockERC20.balanceOf(contributor.getAddress());
+                const finalBalance = await sentToken.balanceOf(contributor.getAddress());
                 expect(finalBalance).to.equal(initialBalance + minContribution);
             });
         });
